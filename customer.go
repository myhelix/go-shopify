package goshopify

import (
	"fmt"
	"time"

	"github.com/shopspring/decimal"
)

const customersBasePath = "admin/customers"
const customersResourceName = "customers"

// CustomerService is an interface for interfacing with the customers endpoints
// of the Shopify API.
// See: https://help.shopify.com/api/reference/customer
type CustomerService interface {
	List(interface{}) ([]Customer, error)
	Count(interface{}) (int, error)
	Get(int, interface{}) (*Customer, error)
	Search(interface{}) ([]Customer, error)
	Create(Customer) (*Customer, error)
	Update(Customer) (*Customer, error)
<<<<<<< HEAD
	Delete(int) (error)
=======
	Delete(int) error
>>>>>>> 0e0df9ee

	// MetafieldsService used for Customer resource to communicate with Metafields resource
	MetafieldsService
}

// CustomerServiceOp handles communication with the product related methods of
// the Shopify API.
type CustomerServiceOp struct {
	client *Client
}

// Customer represents a Shopify customer
type Customer struct {
	ID                  int                `json:"id,omitempty"`
	Email               string             `json:"email,omitempty"`
	FirstName           string             `json:"first_name,omitempty"`
	LastName            string             `json:"last_name,omitempty"`
	State               string             `json:"state,omitempty"`
	Note                string             `json:"note,omitempty"`
	VerifiedEmail       bool               `json:"verified_email,omitempty"`
	MultipassIdentifier string             `json:"multipass_identifier,omitempty"`
	OrdersCount         int                `json:"orders_count,omitempty"`
	TaxExempt           bool               `json:"tax_exempt,omitempty"`
	TotalSpent          *decimal.Decimal   `json:"total_spent,omitempty"`
	Phone               string             `json:"phone,omitempty"`
	Tags                string             `json:"tags,omitempty"`
	LastOrderId         int                `json:"last_order_id,omitempty"`
	LastOrderName       string             `json:"last_order_name,omitempty"`
	AcceptsMarketing    bool               `json:"accepts_marketing,omitempty"`
	DefaultAddress      *CustomerAddress   `json:"default_address,omitempty"`
	Addresses           []*CustomerAddress `json:"addresses,omitempty"`
	CreatedAt           *time.Time         `json:"created_at,omitempty"`
	UpdatedAt           *time.Time         `json:"updated_at,omitempty"`
	Metafields          []Metafield        `json:"metafields,omitempty"`
}

// Represents the result from the customers/X.json endpoint
type CustomerResource struct {
	Customer *Customer `json:"customer"`
}

// Represents the result from the customers.json endpoint
type CustomersResource struct {
	Customers []Customer `json:"customers"`
}

// Represents the options available when searching for a customer
type CustomerSearchOptions struct {
	Page   int    `url:"page,omitempty"`
	Limit  int    `url:"limit,omitempty"`
	Fields string `url:"fields,omitempty"`
	Order  string `url:"order,omitempty"`
	Query  string `url:"query,omitempty"`
}

// List customers
func (s *CustomerServiceOp) List(options interface{}) ([]Customer, error) {
	path := fmt.Sprintf("%s.json", customersBasePath)
	resource := new(CustomersResource)
	err := s.client.Get(path, resource, options)
	return resource.Customers, err
}

// Count customers
func (s *CustomerServiceOp) Count(options interface{}) (int, error) {
	path := fmt.Sprintf("%s/count.json", customersBasePath)
	return s.client.Count(path, options)
}

// Get customer
func (s *CustomerServiceOp) Get(customerID int, options interface{}) (*Customer, error) {
	path := fmt.Sprintf("%s/%v.json", customersBasePath, customerID)
	resource := new(CustomerResource)
	err := s.client.Get(path, resource, options)
	return resource.Customer, err
}

// Create a new customer
func (s *CustomerServiceOp) Create(customer Customer) (*Customer, error) {
	path := fmt.Sprintf("%s.json", customersBasePath)
	wrappedData := CustomerResource{Customer: &customer}
	resource := new(CustomerResource)
	err := s.client.Post(path, wrappedData, resource)
	return resource.Customer, err
}

// Update an existing customer
func (s *CustomerServiceOp) Update(customer Customer) (*Customer, error) {
	path := fmt.Sprintf("%s/%d.json", customersBasePath, customer.ID)
	wrappedData := CustomerResource{Customer: &customer}
	resource := new(CustomerResource)
	err := s.client.Put(path, wrappedData, resource)
	return resource.Customer, err
}

// Delete an existing customer
func (s *CustomerServiceOp) Delete(customerID int) error {
	path := fmt.Sprintf("%s/%d.json", customersBasePath, customerID)
	return s.client.Delete(path)
}

// Search customers
func (s *CustomerServiceOp) Search(options interface{}) ([]Customer, error) {
	path := fmt.Sprintf("%s/search.json", customersBasePath)
	resource := new(CustomersResource)
	err := s.client.Get(path, resource, options)
	return resource.Customers, err
}

// List metafields for a customer
func (s *CustomerServiceOp) ListMetafields(customerID int, options interface{}) ([]Metafield, error) {
	metafieldService := &MetafieldServiceOp{client: s.client, resource: customersResourceName, resourceID: customerID}
	return metafieldService.List(options)
}

// Count metafields for a customer
func (s *CustomerServiceOp) CountMetafields(customerID int, options interface{}) (int, error) {
	metafieldService := &MetafieldServiceOp{client: s.client, resource: customersResourceName, resourceID: customerID}
	return metafieldService.Count(options)
}

// Get individual metafield for a customer
func (s *CustomerServiceOp) GetMetafield(customerID int, metafieldID int, options interface{}) (*Metafield, error) {
	metafieldService := &MetafieldServiceOp{client: s.client, resource: customersResourceName, resourceID: customerID}
	return metafieldService.Get(metafieldID, options)
}

// Create a new metafield for a customer
func (s *CustomerServiceOp) CreateMetafield(customerID int, metafield Metafield) (*Metafield, error) {
	metafieldService := &MetafieldServiceOp{client: s.client, resource: customersResourceName, resourceID: customerID}
	return metafieldService.Create(metafield)
}

// Update an existing metafield for a customer
func (s *CustomerServiceOp) UpdateMetafield(customerID int, metafield Metafield) (*Metafield, error) {
	metafieldService := &MetafieldServiceOp{client: s.client, resource: customersResourceName, resourceID: customerID}
	return metafieldService.Update(metafield)
}

// // Delete an existing metafield for a customer
func (s *CustomerServiceOp) DeleteMetafield(customerID int, metafieldID int) error {
	metafieldService := &MetafieldServiceOp{client: s.client, resource: customersResourceName, resourceID: customerID}
	return metafieldService.Delete(metafieldID)
}<|MERGE_RESOLUTION|>--- conflicted
+++ resolved
@@ -20,11 +20,7 @@
 	Search(interface{}) ([]Customer, error)
 	Create(Customer) (*Customer, error)
 	Update(Customer) (*Customer, error)
-<<<<<<< HEAD
-	Delete(int) (error)
-=======
 	Delete(int) error
->>>>>>> 0e0df9ee
 
 	// MetafieldsService used for Customer resource to communicate with Metafields resource
 	MetafieldsService
