// Package goshopify provides methods for making requests to Shopify's admin API.
package goshopify

import (
	"bytes"
	"encoding/json"
	"fmt"
	"io/ioutil"
	"net/http"
	"net/url"
	"reflect"
	"sort"
	"strconv"
	"strings"
	"time"

	"github.com/google/go-querystring/query"
)

const (
	UserAgent = "goshopify/1.0.0"
)

// App represents basic app settings such as Api key, secret, scope, and redirect url.
// See oauth.go for OAuth related helper functions.
type App struct {
	ApiKey      string
	ApiSecret   string
	RedirectUrl string
	Scope       string
	Password    string
}

// Client manages communication with the Shopify API.
type Client struct {
	// HTTP client used to communicate with the DO API.
	Client *http.Client

	// App settings
	app App

	// Base URL for API requests.
	// This is set on a per-store basis which means that each store must have
	// its own client.
	baseURL *url.URL

	// A permanent access token
	token string

	// Services used for communicating with the API
<<<<<<< HEAD
	Product          ProductService
	CustomCollection CustomCollectionService
	SmartCollection  SmartCollectionService
	Customer         CustomerService
	Order            OrderService
	Shop             ShopService
	Webhook          WebhookService
	Variant          VariantService
	Image            ImageService
	Transaction      TransactionService
	Theme            ThemeService
	Asset            AssetService
	ScriptTag        ScriptTagService
	Metafield        MetafieldService
=======
	Product                    ProductService
	CustomCollection           CustomCollectionService
	SmartCollection            SmartCollectionService
	Customer                   CustomerService
	Order                      OrderService
	Shop                       ShopService
	Webhook                    WebhookService
	Variant                    VariantService
	Image                      ImageService
	Transaction                TransactionService
	Theme                      ThemeService
	Asset                      AssetService
	ScriptTag                  ScriptTagService
	RecurringApplicationCharge RecurringApplicationChargeService
>>>>>>> 2ef97be8
}

// A general response error that follows a similar layout to Shopify's response
// errors, i.e. either a single message or a list of messages.
type ResponseError struct {
	Status  int
	Message string
	Errors  []string
}

func (e ResponseError) Error() string {
	if e.Message != "" {
		return e.Message
	}

	sort.Strings(e.Errors)
	s := strings.Join(e.Errors, ", ")

	if s != "" {
		return s
	}

	return "Unknown Error"
}

// ResponseDecodingError occurs when the response body from Shopify could
// not be parsed.
type ResponseDecodingError struct {
	Body    []byte
	Message string
	Status  int
}

func (e ResponseDecodingError) Error() string {
	return e.Message
}

// An error specific to a rate-limiting response. Embeds the ResponseError to
// allow consumers to handle it the same was a normal ResponseError.
type RateLimitError struct {
	ResponseError
	RetryAfter int
}

// Creates an API request. A relative URL can be provided in urlStr, which will
// be resolved to the BaseURL of the Client. Relative URLS should always be
// specified without a preceding slash. If specified, the value pointed to by
// body is JSON encoded and included as the request body.
func (c *Client) NewRequest(method, urlStr string, body, options interface{}) (*http.Request, error) {
	rel, err := url.Parse(urlStr)
	if err != nil {
		return nil, err
	}

	// Make the full url based on the relative path
	u := c.baseURL.ResolveReference(rel)

	// Add custom options
	if options != nil {
		optionsQuery, err := query.Values(options)
		if err != nil {
			return nil, err
		}

		for k, values := range u.Query() {
			for _, v := range values {
				optionsQuery.Add(k, v)
			}
		}
		u.RawQuery = optionsQuery.Encode()
	}

	// A bit of JSON ceremony
	var js []byte = nil

	if body != nil {
		js, err = json.Marshal(body)
		if err != nil {
			return nil, err
		}
	}

	req, err := http.NewRequest(method, u.String(), bytes.NewBuffer(js))
	if err != nil {
		return nil, err
	}

	req.Header.Add("Content-Type", "application/json")
	req.Header.Add("Accept", "application/json")
	req.Header.Add("User-Agent", UserAgent)
	if c.token != "" {
		req.Header.Add("X-Shopify-Access-Token", c.token)
	} else if c.app.Password != "" {
		req.SetBasicAuth(c.app.ApiKey, c.app.Password)
	}
	return req, nil
}

// Returns a new Shopify API client with an already authenticated shopname and
// token.
func NewClient(app App, shopName, token string) *Client {
	httpClient := http.DefaultClient

	baseURL, _ := url.Parse(ShopBaseUrl(shopName))

	c := &Client{Client: httpClient, app: app, baseURL: baseURL, token: token}
	c.Product = &ProductServiceOp{client: c}
	c.CustomCollection = &CustomCollectionServiceOp{client: c}
	c.SmartCollection = &SmartCollectionServiceOp{client: c}
	c.Customer = &CustomerServiceOp{client: c}
	c.Order = &OrderServiceOp{client: c}
	c.Shop = &ShopServiceOp{client: c}
	c.Webhook = &WebhookServiceOp{client: c}
	c.Variant = &VariantServiceOp{client: c}
	c.Image = &ImageServiceOp{client: c}
	c.Transaction = &TransactionServiceOp{client: c}
	c.Theme = &ThemeServiceOp{client: c}
	c.Asset = &AssetServiceOp{client: c}
	c.ScriptTag = &ScriptTagServiceOp{client: c}
<<<<<<< HEAD
	c.Metafield = &MetafieldServiceOp{client: c}
=======
	c.RecurringApplicationCharge = &RecurringApplicationChargeServiceOp{client: c}
>>>>>>> 2ef97be8

	return c
}

// Do sends an API request and populates the given interface with the parsed
// response. It does not make much sense to call Do without a prepared
// interface instance.
func (c *Client) Do(req *http.Request, v interface{}) error {
	resp, err := c.Client.Do(req)
	if err != nil {
		return err
	}
	defer resp.Body.Close()

	err = CheckResponseError(resp)
	if err != nil {
		return err
	}

	bodyBytes, err := ioutil.ReadAll(resp.Body)
	if err != nil {
		return err
	}

	if v != nil {
		err := json.Unmarshal(bodyBytes, &v)
		if err != nil {
			return ResponseDecodingError{
				Body:    bodyBytes,
				Message: err.Error(),
				Status:  resp.StatusCode,
			}
		}
	}

	return nil
}

func wrapSpecificError(r *http.Response, err ResponseError) error {
	if err.Status == 429 {
		f, _ := strconv.ParseFloat(r.Header.Get("retry-after"), 64)
		return RateLimitError{
			ResponseError: err,
			RetryAfter:    int(f),
		}
	}
	if err.Status == 406 {
		err.Message = "Not acceptable"
	}
	return err
}

func CheckResponseError(r *http.Response) error {
	if r.StatusCode >= 200 && r.StatusCode < 300 {
		return nil
	}

	// Create an anonoymous struct to parse the JSON data into.
	shopifyError := struct {
		Error  string      `json:"error"`
		Errors interface{} `json:"errors"`
	}{}

	bodyBytes, err := ioutil.ReadAll(r.Body)
	if err != nil {
		return err
	}

	// empty body, this probably means shopify returned an error with no body
	// we'll handle that error in wrapSpecificError()
	if len(bodyBytes) > 0 {
		err := json.Unmarshal(bodyBytes, &shopifyError)
		if err != nil {
			return ResponseDecodingError{
				Body:    bodyBytes,
				Message: err.Error(),
				Status:  r.StatusCode,
			}
		}
	}

	// Create the response error from the Shopify error.
	responseError := ResponseError{
		Status:  r.StatusCode,
		Message: shopifyError.Error,
	}

	// If the errors field is not filled out, we can return here.
	if shopifyError.Errors == nil {
		return wrapSpecificError(r, responseError)
	}

	// Shopify errors usually have the form:
	// {
	//   "errors": {
	//     "title": [
	//       "something is wrong"
	//     ]
	//   }
	// }
	// This structure is flattened to a single array:
	// [ "title: something is wrong" ]
	//
	// Unfortunately, "errors" can also be a single string so we have to deal
	// with that. Lots of reflection :-(
	kind := reflect.TypeOf(shopifyError.Errors).Kind()
	if kind == reflect.String {
		// Single string, use as message
		responseError.Message = shopifyError.Errors.(string)
	} else if kind == reflect.Slice {
		// An array, parse each entry as a string and join them on the message
		// json always serializes JSON arrays into []interface{}
		for _, elem := range shopifyError.Errors.([]interface{}) {
			responseError.Errors = append(responseError.Errors, fmt.Sprint(elem))
		}
		responseError.Message = strings.Join(responseError.Errors, ", ")
	} else if kind == reflect.Map {
		// A map, parse each error for each key in the map.
		// json always serializes into map[string]interface{} for objects
		for k, v := range shopifyError.Errors.(map[string]interface{}) {
			// Check to make sure the interface is a slice
			// json always serializes JSON arrays into []interface{}
			if reflect.TypeOf(v).Kind() == reflect.Slice {
				for _, elem := range v.([]interface{}) {
					// If the primary message of the response error is not set, use
					// any message.
					if responseError.Message == "" {
						responseError.Message = fmt.Sprint(elem)
					}
					topicAndElem := fmt.Sprintf("%v: %v", k, elem)
					responseError.Errors = append(responseError.Errors, topicAndElem)
				}
			}
		}
	}

	return wrapSpecificError(r, responseError)
}

// General list options that can be used for most collections of entities.
type ListOptions struct {
	Page         int       `url:"page,omitempty"`
	Limit        int       `url:"limit,omitempty"`
	SinceID      int       `url:"since_id,omitempty"`
	CreatedAtMin time.Time `url:"created_at_min,omitempty"`
	CreatedAtMax time.Time `url:"created_at_max,omitempty"`
	UpdatedAtMin time.Time `url:"updated_at_min,omitempty"`
	UpdatedAtMax time.Time `url:"updated_at_max,omitempty"`
	Order        string    `url:"order,omitempty"`
	Fields       string    `url:"fields,omitempty"`
}

// General count options that can be used for most collection counts.
type CountOptions struct {
	CreatedAtMin time.Time `url:"created_at_min,omitempty"`
	CreatedAtMax time.Time `url:"created_at_max,omitempty"`
	UpdatedAtMin time.Time `url:"updated_at_min,omitempty"`
	UpdatedAtMax time.Time `url:"updated_at_max,omitempty"`
}

func (c *Client) Count(path string, options interface{}) (int, error) {
	resource := struct {
		Count int `json:"count"`
	}{}
	err := c.Get(path, &resource, options)
	return resource.Count, err
}

// CreateAndDo performs a web request to Shopify with the given method (GET,
// POST, PUT, DELETE) and relative path (e.g. "/admin/orders.json").
// The data, options and resource arguments are optional and only relevant in
// certain situations.
// If the data argument is non-nil, it will be used as the body of the request
// for POST and PUT requests.
// The options argument is used for specifying request options such as search
// parameters like created_at_min
// Any data returned from Shopify will be marshalled into resource argument.
func (c *Client) CreateAndDo(method, path string, data, options, resource interface{}) error {
	req, err := c.NewRequest(method, path, data, options)
	if err != nil {
		return err
	}

	err = c.Do(req, resource)
	if err != nil {
		return err
	}

	return nil
}

// Get performs a GET request for the given path and saves the result in the
// given resource.
func (c *Client) Get(path string, resource, options interface{}) error {
	return c.CreateAndDo("GET", path, nil, options, resource)
}

// Post performs a POST request for the given path and saves the result in the
// given resource.
func (c *Client) Post(path string, data, resource interface{}) error {
	return c.CreateAndDo("POST", path, data, nil, resource)
}

// Put performs a PUT request for the given path and saves the result in the
// given resource.
func (c *Client) Put(path string, data, resource interface{}) error {
	return c.CreateAndDo("PUT", path, data, nil, resource)
}

// Delete performs a DELETE request for the given path
func (c *Client) Delete(path string) error {
	return c.CreateAndDo("DELETE", path, nil, nil, nil)
}<|MERGE_RESOLUTION|>--- conflicted
+++ resolved
@@ -48,7 +48,6 @@
 	token string
 
 	// Services used for communicating with the API
-<<<<<<< HEAD
 	Product          ProductService
 	CustomCollection CustomCollectionService
 	SmartCollection  SmartCollectionService
@@ -62,23 +61,8 @@
 	Theme            ThemeService
 	Asset            AssetService
 	ScriptTag        ScriptTagService
+  RecurringApplicationCharge RecurringApplicationChargeService
 	Metafield        MetafieldService
-=======
-	Product                    ProductService
-	CustomCollection           CustomCollectionService
-	SmartCollection            SmartCollectionService
-	Customer                   CustomerService
-	Order                      OrderService
-	Shop                       ShopService
-	Webhook                    WebhookService
-	Variant                    VariantService
-	Image                      ImageService
-	Transaction                TransactionService
-	Theme                      ThemeService
-	Asset                      AssetService
-	ScriptTag                  ScriptTagService
-	RecurringApplicationCharge RecurringApplicationChargeService
->>>>>>> 2ef97be8
 }
 
 // A general response error that follows a similar layout to Shopify's response
@@ -198,12 +182,9 @@
 	c.Theme = &ThemeServiceOp{client: c}
 	c.Asset = &AssetServiceOp{client: c}
 	c.ScriptTag = &ScriptTagServiceOp{client: c}
-<<<<<<< HEAD
+  c.RecurringApplicationCharge = &RecurringApplicationChargeServiceOp{client: c}
 	c.Metafield = &MetafieldServiceOp{client: c}
-=======
-	c.RecurringApplicationCharge = &RecurringApplicationChargeServiceOp{client: c}
->>>>>>> 2ef97be8
-
+  
 	return c
 }
 
